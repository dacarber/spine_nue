--- conflicted
+++ resolved
@@ -276,15 +276,9 @@
             sem_type = np.full(shape=(cluster.as_vector().size()),
                                fill_value=particles_v[i].shape(), dtype=np.float32)
             clusters_voxels.append(np.stack([x, y, z], axis=1))
-<<<<<<< HEAD
-            clusters_features.append(np.column_stack([value,cluster_id,group_id,inter_id,nu_id,pdg,vtx_x, vtx_y, vtx_z, is_primary,sem_type]))
-
-    if len(clusters_voxels):
-=======
             clusters_features.append(np.column_stack([value, cluster_id, group_id,
                 inter_id, nu_id, pdg, p, vtx_x, vtx_y, vtx_z, is_primary, sem_type]))
     if len(clusters_voxels) > 0:
->>>>>>> 19954fd8
         np_voxels   = np.concatenate(clusters_voxels, axis=0)
         np_features = np.concatenate(clusters_features, axis=0)
     else:
