--- conflicted
+++ resolved
@@ -135,23 +135,11 @@
             for label in loss_acc:
                 res[label] = [loss_acc[label].cpu().item() if isinstance(loss_acc[label], torch.Tensor) else loss_acc[label]]
             # Use analysis keys to also get tensors
-<<<<<<< HEAD
             #if 'analysis_keys' in self._model_config:
             #    for key in self._model_config['analysis_keys']:
             #        res[key] = [s.cpu().detach().numpy() for s in result[self._model_config['analysis_keys'][key]]]
             for key in result.keys():
                 res[key] = [s.cpu().detach().numpy() for s in result[key]]
-=======
-            if 'analysis_keys' in self._model_config:
-                for key in self._model_config['analysis_keys']:
-                    key_result = result[self._model_config['analysis_keys'][key]]
-                    import sparseconvnet as scn
-                    # Record feature maps
-                    if isinstance(key_result[0], list) and isinstance(key_result[0][0], scn.SparseConvNetTensor):
-                        res[key] = [[torch.cat([s.get_spatial_locations().float(), s.features.cpu()], dim=1).detach().numpy() for s in layer] for layer in key_result]
-                    else:
-                        res[key] = [s.cpu().detach().numpy() for s in key_result]
->>>>>>> eb006431
             return res
 
     def initialize(self):
