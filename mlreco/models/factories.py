import torch

def model_dict():

#    from . import uresnet_ppn
#    from . import uresnet_ppn_type
    from . import uresnet_lonely
    from . import uresnet
    #from . import chain_track_clustering
    from . import uresnet_ppn_chain
    from . import cluster_gnn
    from . import cluster_bipartite_gnn
    from . import cluster_hierarchy_gnn
    from . import cluster_node_gnn
    from . import cluster_iter_gnn
    from . import cluster_chain_gnn
    from . import cluster_full_gnn
    from . import cluster_group_prior_gnn
    #from . import cluster_mst_gnn
    from . import uresnet_clustering
    from . import flashmatching_model

    from . import discriminative_loss
    from . import clustercnn_single
    from . import clustercnn_se
    from . import clustercnn_density

    from . import clusternet
    from . import clustercnn_adaptis
    # from . import cluster_chain
    from . import full_chain
    from . import full_chain_2
    from . import full_chain_3
    from . import full_chain_4
    from . import full_chain_5
    from . import full_cnn
    from . import hierarchy


    # Make some models available (not all of them, e.g. PPN is not standalone)
    models = {
        # Regular UResNet + PPN
        #"uresnet_ppn": (uresnet_ppn.PPNUResNet, uresnet_ppn.SegmentationLoss),
        # Adding point classification layer
        #"uresnet_ppn_type": (uresnet_ppn_type.PPNUResNet, uresnet_ppn_type.SegmentationLoss),
        # Using SCN built-in UResNet
        "uresnet": (uresnet.UResNet, uresnet.SegmentationLoss),
        # Using our custom UResNet
        "uresnet_lonely": (uresnet_lonely.UResNet, uresnet_lonely.SegmentationLoss),
        # Chain test for track clustering (w/ DBSCAN)
        #"chain_track_clustering": (chain_track_clustering.Chain, chain_track_clustering.ChainLoss),
        "uresnet_ppn_chain": (uresnet_ppn_chain.Chain, uresnet_ppn_chain.ChainLoss),
        # Clustering
        "uresnet_clustering": (uresnet_clustering.UResNet, uresnet_clustering.SegmentationLoss),
        # Edge Model
        #"edge_model": (edge_gnn.EdgeModel, edge_gnn.EdgeChannelLoss),
        # Full Edge Model
        #"full_edge_model": (full_edge_gnn.FullEdgeModel, full_edge_gnn.FullEdgeChannelLoss),
        # Full Node Model
        #"node_model": (node_gnn.NodeModel, node_gnn.NodeChannelLoss),
        # MST edge model
        ##"mst_edge_model": (mst_gnn.MSTEdgeModel, mst_gnn.MSTEdgeChannelLoss),
        # Iterative Edge Model
        #"iter_edge_model": (iter_edge_gnn.IterativeEdgeModel, iter_edge_gnn.IterEdgeChannelLoss),
        # full cluster model
        #"clust_edge_model": (cluster_edge_gnn.EdgeModel, cluster_edge_gnn.EdgeChannelLoss),
        # direction model
        #"clust_dir_model": (cluster_dir_gnn.EdgeModel, cluster_dir_gnn.EdgeChannelLoss),
        # ClusterUNet Single
        "clustercnn_single": (clustercnn_single.ClusterCNN, clustercnn_single.ClusteringLoss),
        # Same as ClusterUNet Single, but coordinate concat is done in first input layer.
        "discriminative_loss": (discriminative_loss.UResNet, discriminative_loss.DiscriminativeLoss),
        # Colossal ClusterNet Model to Wrap them all
        "clusternet": (clusternet.ClusterCNN, clusternet.ClusteringLoss),
        # Density Loss
        "clustercnn_density": (clustercnn_density.ClusterCNN, clustercnn_density.ClusteringLoss),
        # Spatial Embeddings
        "spatial_embeddings": (clustercnn_se.ClusterCNN, clustercnn_se.ClusteringLoss),
        # Spatial Embeddings Stack
        "spatial_embeddings_stack": (clustercnn_se.ClusterCNN2, clustercnn_se.ClusteringLoss),
        # AdaptIS
        "adaptis": (clustercnn_adaptis.ClusterCNN, clustercnn_adaptis.ClusteringLoss),
        # Spatial Embeddings Lovasz free
        "spatial_embeddings_free": (clustercnn_se.ClusterCNN, clustercnn_se.ClusteringLoss),
        # Cluster grouping GNN
        "cluster_gnn": (cluster_gnn.ClustEdgeGNN, cluster_gnn.EdgeChannelLoss),
        # Cluster primary node identification + grouping GNN
        "cluster_full_gnn": (cluster_full_gnn.ClustFullGNN, cluster_full_gnn.ChainLoss),
        # Cluster shower grouping + primary node identification
        "cluster_group_prior_gnn": (cluster_group_prior_gnn.ClustGroupPriorGNN, cluster_group_prior_gnn.GroupPriorLoss),
        # Cluster bipartite grouping GNN
        "cluster_bipartite_gnn": (cluster_bipartite_gnn.ClustBipartiteGNN, cluster_bipartite_gnn.ChainLoss),
        # Cluster hierarchical grouping GNN
        "cluster_hierarchy_gnn": (cluster_hierarchy_gnn.ClustHierarchyGNN, cluster_hierarchy_gnn.ChainLoss),
        # Cluster primary node identification
        "cluster_node_gnn": (cluster_node_gnn.ClustNodeGNN, cluster_node_gnn.NodeChannelLoss),
        # Iterative cluster grouping
        "cluster_iter_gnn": (cluster_iter_gnn.IterativeEdgeModel, cluster_iter_gnn.IterEdgeChannelLoss),
        # Chain of uresnet + ppn + dbscan + primary node gnn + fragment clustering gnn
        "cluster_dbscan_gnn": (cluster_chain_gnn.ChainDBSCANGNN, cluster_chain_gnn.ChainLoss),
        # Flashmatching using encoder and gnn
        "flashmatching": (flashmatching_model.FlashMatchingModel, torch.nn.CrossEntropyLoss(reduction='mean')),
        # CNN Clustering + GNN Chain
        #"full_chain": (full_chain.FullChain, full_chain.FullChainLoss)
        #"full_chain": (full_chain_2.FullChain, full_chain_2.FullChainLoss)
<<<<<<< HEAD
        "full_chain": (full_chain_3.FullChain, full_chain_3.FullChainLoss),
        "full_cnn": (full_cnn.FullChain, full_cnn.FullChainLoss),
        'hierarchy_gnn': (hierarchy.ParticleFlowModel, hierarchy.ChainLoss)
=======
        #"full_chain": (full_chain_3.FullChain, full_chain_3.FullChainLoss),
        #"full_chain": (full_chain_4.FullChain, full_chain_4.FullChainLoss),
        "full_chain": (full_chain_5.FullChain, full_chain_5.FullChainLoss),
        "full_cnn": (full_cnn.FullChain, full_cnn.FullChainLoss)
>>>>>>> 71b8d2cc
        # Cluster grouping GNN with MST
        #"cluster_mst_gnn": (cluster_mst_gnn.MSTEdgeModel, cluster_mst_gnn.MSTEdgeChannelLoss),
    }
    # "chain_gnn": (chain_gnn.Chain, chain_gnn.ChainLoss)
    return models


def construct(name):
    models = model_dict()
    if name not in models:
        raise Exception("Unknown model name provided: %s" % name)
    return models[name]<|MERGE_RESOLUTION|>--- conflicted
+++ resolved
@@ -103,16 +103,13 @@
         # CNN Clustering + GNN Chain
         #"full_chain": (full_chain.FullChain, full_chain.FullChainLoss)
         #"full_chain": (full_chain_2.FullChain, full_chain_2.FullChainLoss)
-<<<<<<< HEAD
-        "full_chain": (full_chain_3.FullChain, full_chain_3.FullChainLoss),
-        "full_cnn": (full_cnn.FullChain, full_cnn.FullChainLoss),
-        'hierarchy_gnn': (hierarchy.ParticleFlowModel, hierarchy.ChainLoss)
-=======
+        # "full_chain": (full_chain_3.FullChain, full_chain_3.FullChainLoss),
+        # "full_cnn": (full_cnn.FullChain, full_cnn.FullChainLoss),
+        'hierarchy_gnn': (hierarchy.ParticleFlowModel, hierarchy.ChainLoss),
         #"full_chain": (full_chain_3.FullChain, full_chain_3.FullChainLoss),
         #"full_chain": (full_chain_4.FullChain, full_chain_4.FullChainLoss),
         "full_chain": (full_chain_5.FullChain, full_chain_5.FullChainLoss),
         "full_cnn": (full_cnn.FullChain, full_cnn.FullChainLoss)
->>>>>>> 71b8d2cc
         # Cluster grouping GNN with MST
         #"cluster_mst_gnn": (cluster_mst_gnn.MSTEdgeModel, cluster_mst_gnn.MSTEdgeChannelLoss),
     }
