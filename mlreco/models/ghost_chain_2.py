from __future__ import absolute_import
from __future__ import division
from __future__ import print_function

import torch
import numpy as np
from collections import defaultdict

from mlreco.models.layers.dbscan import distances

<<<<<<< HEAD
from mlreco.utils.dense_cluster import fit_predict, gaussian_kernel_cuda
from mlreco.models.gnn.modular_meta import MetaLayerModel as GNN
from .gnn import node_encoder_construct, edge_encoder_construct, edge_model_construct
=======
from mlreco.models.chain.full_cnn import *
from mlreco.models.gnn.message_passing.meta import MetaLayerModel as GNN
from .gnn import node_encoder_construct, edge_encoder_construct
>>>>>>> 5bbf9ae5

from mlreco.models.uresnet_lonely import UResNet, SegmentationLoss
from mlreco.models.ppn import PPN, PPNLoss
from mlreco.models.clustercnn_se import ClusterCNN, ClusteringLoss
from mlreco.models.cluster_gnn_kinematics import MomentumNet

from .cluster_cnn import spice_loss_construct
<<<<<<< HEAD
from mlreco.models.cluster_full_gnn import ChainLoss as FullGNNLoss
from mlreco.models.cluster_gnn import EdgeChannelLoss as EdgeGNNLoss
from mlreco.models.cluster_node_gnn import NodeKinematicsLoss
from mlreco.models.gnn.losses.grouping import *
=======
from mlreco.models.grappa import GNNLoss
from mlreco.models.gnn.losses.node_grouping import *
>>>>>>> 5bbf9ae5

from mlreco.utils.gnn.evaluation import node_assignment_score, primary_assignment
from mlreco.utils.gnn.network import complete_graph
from mlreco.utils.gnn.cluster import cluster_direction, get_cluster_batch
from mlreco.utils.deghosting import adapt_labels
from mlreco.models.layers.dbscan import DBSCANFragmenter, DBScanClusts2
from mlreco.models.layers.cnn_encoder import ResidualEncoder
from mlreco.utils.gnn.cluster import get_cluster_label, get_cluster_batch


class CosmicLoss(torch.nn.modules.loss._Loss):
    def __init__(self, cfg):
        super(CosmicLoss, self).__init__()

    def forward(self, out, label_clustering):
        """
        Simple cross-entropy loss for ResidualEncoder output on nu vs cosmic discrimination.
        """
        device = out['inter_cosmic_pred'][0][0].device
        nu_loss, total_acc = 0., 0.
        nu_acc, cosmic_acc = 0., 0.
        n_interactions, n_nu, n_cosmic = 0, 0, 0
        for i in range(len(label_clustering)):
            for b in range(len(label_clustering[i][:, 3].unique())):
                batch_mask = label_clustering[i][:, 3] == b
                nu_label = get_cluster_label(label_clustering[i][batch_mask], out['interactions'][i][b], column=8)
                nu_label = torch.tensor(nu_label, requires_grad=False, device=device).view(-1)
                nu_label = (nu_label > -1).long()
                nu_count = (nu_label == 1).sum().float()
                w = torch.tensor([nu_count / float(len(nu_label)) + 0.01, 1 - nu_count / float(len(nu_label)) - 0.01], device=device)
                #print("Weight: ", w)
                nu_loss += torch.nn.functional.cross_entropy(out['inter_cosmic_pred'][i][b], nu_label, weight=w.float())

                total_acc += (out['inter_cosmic_pred'][i][b].argmax(dim=1) == nu_label).sum().float()
                nu_acc += (out['inter_cosmic_pred'][i][b].argmax(dim=1) == nu_label)[nu_label == 1].sum().float()
                cosmic_acc += (out['inter_cosmic_pred'][i][b].argmax(dim=1) == nu_label)[nu_label == 0].sum().float()

                n_interactions += len(nu_label)
                n_nu += (nu_label == 1).sum().float()
                n_cosmic += (nu_label == 0).sum().float()

        return {
            'loss': nu_loss/n_interactions,
            'accuracy': total_acc/n_interactions,
            'cosmic_acc': cosmic_acc/n_cosmic,
            'nu_acc': nu_acc/n_nu
        }

def setup_chain_cfg(self, cfg):
    """
    Prepare both GhostChain2 and GhostChain2Loss
    Make sure config is logically sound with some basic checks
    """
    chain_cfg = cfg['chain']
    self.enable_ghost      = chain_cfg.get('enable_ghost', False)
    self.verbose           = chain_cfg.get('verbose', False)
    self.enable_uresnet    = chain_cfg.get('enable_uresnet', True)
    self.enable_ppn        = chain_cfg.get('enable_ppn', True)
    self.enable_cnn_clust  = chain_cfg.get('enable_cnn_clust', False)
    self.enable_gnn_shower = chain_cfg.get('enable_gnn_shower', False)
    self.enable_gnn_tracks = chain_cfg.get('enable_gnn_tracks', False)
    self.enable_gnn_int    = chain_cfg.get('enable_gnn_int', False)
    self.enable_kinematics = chain_cfg.get('enable_kinematics', False)
    self.enable_cosmic = chain_cfg.get('enable_cosmic', False)

    # whether to use CNN clustering or "dumb" DBSCAN clustering
    #self.use_dbscan_clust  = chain_cfg.get('use_dbscan_clust', False)
    # Whether to use PPN shower start information (GNN shower clustering step only)
    self.use_ppn_in_gnn    = chain_cfg.get('use_ppn_in_gnn', False)

    # Enforce basic logical order
    assert self.enable_uresnet or (self.enable_uresnet and self.enable_ppn) \
        or (self.enable_uresnet and self.enable_cnn_clust) \
        or (self.enable_uresnet and self.enable_gnn_shower) \
        or (self.enable_uresnet and self.enable_cnn_clust and self.enable_gnn_tracks) \
        or (self.enable_uresnet and self.enable_ppn and self.enable_gnn_shower and self.enable_gnn_int) \
        or (self.enable_uresnet and self.enable_kinematics) \
        or (self.enable_uresnet and self.enable_ppn and self.enable_gnn_shower and self.enable_gnn_int and self.enable_cosmic)
    assert (not self.use_ppn_in_gnn) or self.enable_ppn
    #assert self.use_dbscan_clust ^ self.enable_cnn_clust

    # Make sure the deghosting config is consistent
    if self.enable_ghost:
        assert cfg['uresnet_lonely']['ghost']
        if self.enable_ppn:
            assert cfg['ppn']['downsample_ghost']


class GhostChain2(torch.nn.Module):
    """
    Full Chain using deghosting input
    Based on mlreco.models.full_chain_4
    """
    # INPUT_SCHEMA = [
    #     ["parse_sparse3d_scn", (float,), (3, 1)],
    # ]
    # MODULES = ['spatial_embeddings', 'uresnet_lonely'] + ClusterCNN.MODULES
    MODULES = ['full_cnn', 'network_base', 'uresnet_encoder', 'segmentation_decoder',
            'embedding_decoder', 'grappa_shower', 'grappa_track', 'grappa_inter',
            'grappa_shower_loss', 'grappa_track_loss', 'grappa_inter_loss',
            'full_chain_loss', 'uresnet_lonely', 'ppn', 'uresnet',
            'fragment_clustering', 'spice_loss', 'chain', 'dbscan_frag']

    def __init__(self, cfg):
        super(GhostChain2, self).__init__()

        # Configure the chain first
        setup_chain_cfg(self, cfg)

        # Initialize the UResNet+PPN modules
        if self.enable_uresnet:
            self.uresnet_lonely = UResNet(cfg)
            self.input_features = cfg['uresnet_lonely'].get('features', 1)
            self._num_strides = cfg['uresnet_lonely'].get('num_strides', 5)

        if self.enable_ppn:
            self.ppn            = PPN(cfg)

        # CNN clustering
        self.min_frag_size = -1
        self.cluster_classes = []
        if self.enable_cnn_clust:
            self.spatial_embeddings    = ClusterCNN(cfg)
            # Fragment formation parameters
            self.frag_cfg     = cfg['fragment_clustering']
            self.s_thresholds = self.frag_cfg.get('s_thresholds', [0.0, 0.0, 0.0, 0.0])
            self.p_thresholds = self.frag_cfg.get('p_thresholds', [0.5, 0.5, 0.5, 0.5])
            self.cluster_all  = self.frag_cfg.get('cluster_all', True)
            self.cluster_classes = self.frag_cfg.get('cluster_classes', [])

        num_classes = cfg['uresnet_lonely'].get('num_classes', 5)
        for s in self.cluster_classes:
            assert s <num_classes and s > 0

        if self.enable_gnn_shower or self.enable_gnn_tracks or self.enable_gnn_int:
            # Initialize the DBSCAN fragmenter
            # Give a default value to cluster_classes in case the dbscan cfg does not specify it
            self.dbscan_frag = DBSCANFragmenter(cfg, cluster_classes=[s for s in range(num_classes) if (s not in self.cluster_classes)])
            #self.dbscan = DBScanClusts2(cfg)

        if self.enable_gnn_shower or self.enable_gnn_tracks or self.enable_gnn_int:
            # Initialize the geometric encoders
            self.node_encoder = node_encoder_construct(cfg['grappa_shower'])
            self.edge_encoder = edge_encoder_construct(cfg['grappa_shower'])

        if self.enable_gnn_shower:
            self.particle_gnn  = GNN(cfg['grappa_shower']['gnn_model'])
            self.min_frag_size = max(self.min_frag_size, cfg['grappa_shower']['base'].get('node_min_size', -1))
            self.start_dir_max_dist = cfg['grappa_shower']['base'].get('start_dir_max_dist', 5)

        if self.enable_gnn_tracks:
            self.track_gnn  = GNN(cfg['grappa_track']['gnn_model'])
            self.min_frag_size = max(self.min_frag_size, cfg['grappa_track']['base'].get('node_min_size', -1))

        if self.enable_gnn_int:
            # Initialize the GNN models
            self.inter_gnn     = GNN(cfg['grappa_inter']['gnn_model'])

        if self.enable_kinematics:
            self.kinematics_node_encoder = node_encoder_construct(cfg, model_name='kinematics_node_encoder')
            self.kinematics_edge_encoder = edge_encoder_construct(cfg, model_name='kinematics_edge_encoder')
            self.kinematics_edge_predictor = edge_model_construct(cfg, model_name='kinematics_edge_model')
            self.momentum_net = MomentumNet(cfg['kinematics_edge_model']['node_output_feats'], 1)
            self.type_net = MomentumNet(cfg['kinematics_edge_model']['node_output_feats'], 5)

        if self.enable_cosmic:
            self.cosmic_discriminator = ResidualEncoder(cfg['cosmic_discriminator'])
            self._cosmic_use_input_data = cfg['cosmic_discriminator'].get('use_input_data', True)

    def extract_fragment(self, input, result):
        """
        Extracting clustering predictions from CNN clustering output
        """
        batch_labels = input[0][:,3]
        fragments = []
        frag_batch_ids = []
        semantic_labels = torch.argmax(result['segmentation'][0].detach(), dim=1).flatten()
        for batch_id in batch_labels.unique():
            for s in self.cluster_classes:
                #if s > 3: continue
                mask = torch.nonzero((batch_labels == batch_id) & (semantic_labels == s)).flatten()
                pred_labels = fit_predict(embeddings = result['embeddings'][0][mask],
                                          seediness = result['seediness'][0][mask],
                                          margins = result['margins'][0][mask],
                                          fitfunc = gaussian_kernel_cuda,
                                          s_threshold = self.s_thresholds[s],
                                          p_threshold = self.p_thresholds[s])
                for c in pred_labels.unique():
                    if c < 0:
                        continue
                    if torch.sum(pred_labels == c) < self.min_frag_size:
                        continue
                    fragments.append(mask[pred_labels == c])
                    frag_batch_ids.append(int(batch_id))

        same_length = np.all([len(f) == len(fragments[0]) for f in fragments] )
        fragments = np.array([f.detach().cpu().numpy() for f in fragments if len(f)], dtype=object if not same_length else np.int64)
        frag_batch_ids = np.array(frag_batch_ids)
        frag_seg = np.empty(len(fragments), dtype=np.int32)
        for i, f in enumerate(fragments):
            vals, cnts = semantic_labels[f].unique(return_counts=True)
            assert len(vals) == 1
            frag_seg[i] = vals[torch.argmax(cnts)].item()

        return fragments, frag_batch_ids, frag_seg


    def select_particle_in_group(self, result, counts, b, particles, part_primary_ids, node_pred, group_pred, fragments):
        """
        Merge fragments into particle instances, retain primary fragment id of each group
        """
        voxel_inds = counts[:b].sum().item()+np.arange(counts[b].item())
        primary_labels = None
        if node_pred is not None:
            primary_labels = primary_assignment(result[node_pred][0][b].detach().cpu().numpy(), result[group_pred][0][b])
        for g in np.unique(result[group_pred][0][b]):
            group_mask = np.where(result[group_pred][0][b] == g)[0]
            particles.append(voxel_inds[np.concatenate(result[fragments][0][b][group_mask])])
            if node_pred is not None:
                primary_id = group_mask[primary_labels[group_mask]][0]
                part_primary_ids.append(primary_id)
            else:
                part_primary_ids.append(g)

    def run_gnn(self, gnn_model, input, result, frag_batch_ids, fragments, edge_index, x, e, labels, node_predictors=['node_pred']):
        """
        Generic function to group in one place the common code to run a GNN model.

        INPUTS
        - gnn_model: PyTorch module to run
        - input: input data
        - result: dictionary
        - frag_batch_ids: list of batch ids
        - fragments: list of list of indices (indexing input data)
        - edge_index: defining the graph
        - x: nodes features
        - e: edge features
        - labels: dictionary of strings to label the final result
        - node_predictors: list of either str or (str, torch.nn.Module).
          Can run extra node prediction models, or ignore node predictions if empty.

        OUTPUTS
            None (modifies the result dict in place)
        """
        device = input[0].device

        # Pass fragment features through GNN
        index = torch.tensor(edge_index, dtype=torch.long, device=device)
        xbatch = torch.tensor(frag_batch_ids, dtype=torch.long, device=device)
        gnn_output = gnn_model(x, index, e, xbatch)

        # Divide the particle GNN output out into different arrays (one per batch)
        _, counts = torch.unique(input[0][:,3], return_counts=True)
        vids = np.concatenate([np.arange(n.item()) for n in counts])
        cids = np.concatenate([np.arange(n) for n in np.unique(frag_batch_ids, return_counts=True)[1]])
        bcids = [np.where(frag_batch_ids == b)[0] for b in range(len(counts))]
        beids = [np.where(frag_batch_ids[edge_index[0]] == b)[0] for b in range(len(counts))]

        for net in node_predictors:
            if isinstance(net, str):
                node_pred = [gnn_output[net][0][b] for b in bcids]
                result.update({ labels[net]: [node_pred] })
            elif isinstance(net, tuple): # Assume it is an instance of torch.nn.Module
                name, model = net
                node_pred_out = model(gnn_output['node_features'][0])
                node_pred = [node_pred_out[b] for b in bcids]
                result.update({ labels[name]: [node_pred]})
            else:
                raise Exception("Expected either a string or a tuple of (string, torch.nn.Module)")

        #node_pred = [gnn_output['node_pred'][0][b] for b in bcids]
        edge_pred = [gnn_output['edge_pred'][0][b] for b in beids]
        edge_index = [cids[edge_index[:,b]].T for b in beids]

        # Justification for the dtype below `np.object if not same_length[idx] else np.int64`:
        # If all elements have the same length (!= ragged array) then numpy converts
        # them all to dtype object, instead of letting them be a dtype `np.int64`.
        #
        # >>> a = np.array([np.array([0,1,2,3]).astype(np.int64)], dtype=object)
        # >>> [x.dtype for x in a]
        # [dtype('O')]
        # >>> a = np.array([np.array([5]).astype(np.int64), np.array([6,7]).astype(np.int64)], dtype=object)
        # >>> [x.dtype for x in a]
        # [dtype('int64'), dtype('int64')]
        # >>> a = np.array([np.array([5,6]).astype(np.int64), np.array([6,7]).astype(np.int64)], dtype=object)
        # >>> [x.dtype for x in a]
        # [dtype('O'), dtype('O')]
        same_length = [np.all([len(c) == len(fragments[b][0]) for c in fragments[b]] ) for b in bcids]
        frags = [np.array([vids[c].astype(np.int64) for c in fragments[b]], dtype=np.object if not same_length[idx] else np.int64) for idx, b in enumerate(bcids)]

        if 'frags' in labels:
            result.update({ labels['frags']: [frags] })
        if 'edge_pred' in labels:
            result.update({ labels['edge_pred']: [edge_pred] })
        if 'edge_index' in labels:
            result.update({ labels['edge_index']: [edge_index] })

        # Make shower group predictions based on the GNN output, use truth during training
        if 'group_pred' in labels:
            group_ids = []
            for b in range(len(counts)):
                if not len(frags[b]):
                    group_ids.append(np.array([], dtype = np.int64))
                else:
                    group_ids.append(node_assignment_score(edge_index[b], edge_pred[b].detach().cpu().numpy(), len(frags[b])))

            result.update({labels['group_pred']: [group_ids]})

    def full_chain(self, x):
        '''
        Forward for full reconstruction chain.

        INPUTS:
            - input (N x 5 Tensor): Input data [x, y, z, batch_id, val]
            - result (dict)

        RETURNS:
            - result (dict) (updated with new outputs)
        '''
        input, result = x
        device = input[0].device

        # ---
        # 1. Clustering w/ CNN or DBSCAN will produce
        # - fragments (list of list of integer indexing the input data)
        # - frag_batch_ids (list of batch ids for each fragment)
        # - frag_seg (list of integers, semantic label for each fragment)
        # ---

        semantic_labels = torch.argmax(result['segmentation'][0], dim=1).flatten().double()
        semantic_data = torch.cat((input[0][:,:4], semantic_labels.reshape(-1,1)), dim=1)
        fragments, frag_batch_ids, frag_seg = [], [], []

        if self.enable_cnn_clust:
            # Get fragment predictions from the CNN clustering algorithm
            spatial_embeddings_output = self.spatial_embeddings([input[0][:,:5]])
            result.update(spatial_embeddings_output)

            # Extract fragment predictions to input into the GNN
            fragments_cnn, frag_batch_ids_cnn, frag_seg_cnn = self.extract_fragment(input, result)
            #semantic_labels = torch.argmax(result['segmentation'][0].detach(), dim=1).flatten()
            #print("CNN fragments: ", len(fragments_cnn))
            #print(len([x for x in fragments_cnn if len(x) > 10]))
            fragments.extend(fragments_cnn)
            frag_batch_ids.extend(frag_batch_ids_cnn)
            frag_seg.extend(frag_seg_cnn)

        if self.enable_gnn_shower or self.enable_gnn_tracks or self.enable_gnn_int:
            # Get the fragment predictions from the DBSCAN fragmenter
            fragments_dbscan = self.dbscan_frag(semantic_data, result)
            frag_batch_ids_dbscan = get_cluster_batch(input[0], fragments_dbscan)
            frag_seg_dbscan = np.empty(len(fragments_dbscan), dtype=np.int32)
            for i, f in enumerate(fragments_dbscan):
                vals, cnts = semantic_labels[f].unique(return_counts=True)
                assert len(vals) == 1
                frag_seg_dbscan[i] = vals[torch.argmax(cnts)].item()
            #print("DBSCAN fragments: ", len(fragments_dbscan))
            #print(len([x for x in fragments_dbscan if len(x) > 10]))
            fragments.extend(fragments_dbscan)
            frag_batch_ids.extend(frag_batch_ids_dbscan)
            frag_seg.extend(frag_seg_dbscan)

        # Make np.array
        same_length = np.all([len(f) == len(fragments[0]) for f in fragments] )
        fragments = np.array(fragments, dtype=object if not same_length else np.int64)
        frag_batch_ids = np.array(frag_batch_ids)
        frag_seg = np.array(frag_seg)

        # Store in result the intermediate fragments
        if self.enable_cnn_clust or self.enable_gnn_shower or self.enable_gnn_tracks or self.enable_gnn_int:
            _, counts = torch.unique(input[0][:,3], return_counts=True)
            vids = np.concatenate([np.arange(n.item()) for n in counts])
            bcids = [np.where(frag_batch_ids == b)[0] for b in range(len(counts))]
            same_length = [np.all([len(c) == len(fragments[b][0]) for c in fragments[b]] ) for b in bcids]
            frags = [np.array([vids[c].astype(np.int64) for c in fragments[b]], dtype=np.object if not same_length[idx] else np.int64) for idx, b in enumerate(bcids)]
            frags_seg = [frag_seg[b] for idx, b in enumerate(bcids)]

            result.update({
                'clust_fragments': [frags],
                #'clust_frag_batch_ids': [frag_batch_ids],
                'clust_frag_seg': [frags_seg]
            })

        # ---
        # 2. GNN clustering: shower & track
        # ---

        if self.enable_gnn_shower:
            # Initialize a complete graph for edge prediction, get shower fragment and edge features
            em_mask = np.where(frag_seg == 0)[0]
            edge_index = complete_graph(frag_batch_ids[em_mask])
            x = self.node_encoder(input[0], fragments[em_mask])
            e = self.edge_encoder(input[0], fragments[em_mask], edge_index)

            if self.use_ppn_in_gnn:
                # Extract shower starts from PPN predictions (most likely prediction)
                ppn_points = result['points'][0].detach()
                ppn_feats = torch.empty((0,8), device=device, dtype=torch.float)
                for f in fragments[em_mask]:
                    scores = torch.softmax(ppn_points[f,3:5], dim=1)
                    argmax = torch.argmax(scores[:,-1])
                    start  = input[0][f][argmax,:3].float()+ppn_points[f][argmax,:3]+0.5
                    dir = cluster_direction(input[0][f][:,:3].float(), start, max_dist=self.start_dir_max_dist)
                    ppn_feats = torch.cat((ppn_feats, torch.cat([start, dir, scores[argmax]]).reshape(1,-1)), dim=0)

                x = torch.cat([x, ppn_feats], dim=1)

            self.run_gnn(self.particle_gnn, input, result, frag_batch_ids[em_mask], fragments[em_mask], edge_index, x, e,
                        {'frags': 'fragments', 'node_pred': 'frag_node_pred', 'edge_pred': 'frag_edge_pred', 'edge_index': 'frag_edge_index', 'group_pred': 'frag_group_pred'})


        if self.enable_gnn_tracks:
            # Initialize a complete graph for edge prediction, get track fragment and edge features
            em_mask = np.where(frag_seg == 1)[0]
            edge_index = complete_graph(frag_batch_ids[em_mask])
            x = self.node_encoder(input[0], fragments[em_mask])
            e = self.edge_encoder(input[0], fragments[em_mask], edge_index)

            self.run_gnn(self.track_gnn, input, result, frag_batch_ids[em_mask], fragments[em_mask], edge_index, x, e,
                        {'frags': 'track_fragments', 'node_pred': 'track_node_pred', 'edge_pred': 'track_edge_pred', 'edge_index': 'track_edge_index', 'group_pred': 'track_group_pred'})

        # Merge fragments into particle instances, retain primary fragment id of showers
        if self.enable_gnn_int or self.enable_kinematics:
            _, counts = torch.unique(input[0][:,3], return_counts=True)
            particles, part_primary_ids = [], []
            for b in range(len(counts)):
                # Append one particle per shower group
                self.select_particle_in_group(result, counts, b, particles, part_primary_ids, 'frag_node_pred', 'frag_group_pred', 'fragments')
                # Append one particle per track group
                if self.enable_gnn_tracks:
                    self.select_particle_in_group(result, counts, b, particles, part_primary_ids, 'track_node_pred', 'track_group_pred', 'track_fragments')

                # Append non-shower fragments as is
                mask = (frag_batch_ids == b) & (frag_seg != 0)
                if self.enable_gnn_tracks:
                    # Ignore tracks fragments as well
                    mask = mask & (frag_seg != 1)
                particles.extend(fragments[mask])
                part_primary_ids.extend(-np.ones(np.sum(mask)))

            particles = np.array(particles, dtype=object)
            part_batch_ids = get_cluster_batch(input[0], particles)
            part_primary_ids = np.array(part_primary_ids, dtype=np.int32)
            part_seg = np.empty(len(particles), dtype=np.int32)
            for i, p in enumerate(particles):
                vals, cnts = semantic_labels[p].unique(return_counts=True)
                assert len(vals) == 1
                part_seg[i] = vals[torch.argmax(cnts)].item()

        # ---
        # 3. GNN interaction clustering
        # ---

        if self.enable_gnn_int:
            # Initialize a complete graph for edge prediction, get particle and edge features
            edge_index = complete_graph(part_batch_ids)
            x = self.node_encoder(input[0], particles, )
            e = self.edge_encoder(input[0], particles, edge_index)

            # Extract interesting points for particles, add semantic class, mean value and rms value
            # - For showers, take the most likely PPN voxel of the primary fragment
            # - For tracks, take the points furthest removed from each other (why not ?)
            # - For Michel and Delta, take the most likely PPN voxel
            if self.enable_ppn:
                ppn_points = result['points'][0].detach()
                ppn_feats = torch.empty((0,12), device=input[0].device, dtype=torch.float)
                for i, p in enumerate(particles):
                    if part_seg[i] == 1:
                        from mlreco.utils import local_cdist
                        dist_mat = local_cdist(input[0][p,:3], input[0][p,:3])
                        idx = torch.argmax(dist_mat)
                        start_id, end_id = int(idx/len(p)), int(idx%len(p))
                        start, end = input[0][p[start_id],:3].float(), input[0][p[end_id],:3].float()
                        dir = end-start
                        if dir.norm():
                            dir = dir/dir.norm()
                    else:
                        if part_seg[i] == 0:
                            voxel_inds = counts[:part_batch_ids[i]].sum().item()+np.arange(counts[part_batch_ids[i]].item())
                            p = voxel_inds[result['fragments'][0][part_batch_ids[i]][part_primary_ids[i]]]
                        scores = torch.softmax(ppn_points[p,3:5], dim=1)
                        argmax = torch.argmax(scores[:,-1])
                        start = end = input[0][p][argmax,:3].float()+ppn_points[p][argmax,:3]+0.5
                        dir = cluster_direction(input[0][p][:,:3].float(), start, max_dist=5)

                    sem_type = torch.tensor([part_seg[i]], dtype=torch.float, device=device)
                    values = torch.cat((input[0][p,4].mean().reshape(1), input[0][p,4].std().reshape(1))).float()
                    ppn_feats = torch.cat((ppn_feats, torch.cat([values, sem_type.reshape(1), start, end, dir]).reshape(1,-1)), dim=0)

                x = torch.cat([x, ppn_feats], dim=1)

            self.run_gnn(self.inter_gnn, input, result, part_batch_ids, particles, edge_index, x, e,
                        {'frags': 'particles', 'edge_pred': 'inter_edge_pred', 'edge_index': 'inter_edge_index', 'group_pred': 'inter_group_pred'},
                        node_predictors=[])

        # ---
        # 4. GNN for particle flow & kinematics
        # TODO: connect to output of interaction clustering?
        # ---

        if self.enable_kinematics:
            #print(len(particles))
            edge_index = complete_graph(part_batch_ids)
            x = self.kinematics_node_encoder(input[0], particles)
            e = self.kinematics_edge_encoder(input[0], particles, edge_index)

            self.run_gnn(self.kinematics_edge_predictor, input, result, part_batch_ids, particles, edge_index, x, e,
                        {'frags': 'particles', 'edge_index': 'inter_edge_index', 'node_pred_p': 'node_pred_p', 'node_pred_type': 'node_pred_type', 'edge_pred': 'flow_edge_pred'},
                        node_predictors=[('node_pred_type', self.type_net), ('node_pred_p', self.momentum_net)])

        if self.enable_cosmic:
            if not self.enable_gnn_int:
                raise Exception("Need interaction clustering before cosmic discrimination.")

            _, counts = torch.unique(input[0][:,3], return_counts=True)
            interactions, inter_primary_ids = [], []
            for b in range(len(counts)):
                self.select_particle_in_group(result, counts, b, interactions, inter_primary_ids, None, 'inter_group_pred', 'particles')

            inter_batch_ids = get_cluster_batch(input[0], interactions)
            inter_cosmic_pred = torch.empty((len(interactions), 2), dtype=torch.float)

            # Replace batch id column with a global "interaction id"
            # because ResidualEncoder uses the batch id column to shape its output
            feature_map = result['ppn_feature_dec'][0][-1]
            if not torch.is_tensor(feature_map):
                feature_map = feature_map.features
            inter_input_data = input[0].float() if self._cosmic_use_input_data else torch.cat([input[0][:, :4].float(), feature_map], dim=1)
            inter_data = torch.empty((0, inter_input_data.size(1)), dtype=torch.float, device=device)
            for i, interaction in enumerate(interactions):
                inter_data = torch.cat([inter_data, inter_input_data[interaction]], dim=0)
                inter_data[-len(interaction):, 3] = i * torch.ones(len(interaction)).to(device)
            inter_cosmic_pred = self.cosmic_discriminator(inter_data)

            # Reorganize into batches before storing in result dictionary
            same_length = np.all([len(f) == len(interactions[0]) for f in interactions] )
            interactions = np.array(interactions, dtype=object if not same_length else np.int64)
            inter_batch_ids = np.array(inter_batch_ids)

            _, counts = torch.unique(input[0][:,3], return_counts=True)
            vids = np.concatenate([np.arange(n.item()) for n in counts])
            bcids = [np.where(inter_batch_ids == b)[0] for b in range(len(counts))]
            same_length = [np.all([len(c) == len(interactions[b][0]) for c in interactions[b]] ) for b in bcids]
            interactions_np = [np.array([vids[c].astype(np.int64) for c in interactions[b]], dtype=np.object if not same_length[idx] else np.int64) for idx, b in enumerate(bcids)]
            inter_cosmic_pred_np = [inter_cosmic_pred[b] for idx, b in enumerate(bcids)]

            result.update({
                'interactions': [interactions_np],
                'inter_cosmic_pred': [inter_cosmic_pred_np]
                })

        return result

    def forward(self, input):
        """
        Assumes single GPU/CPU.
        """
        # Pass the input data through UResNet+PPN (semantic segmentation + point prediction)
        result = {}
        if self.enable_uresnet:
            result = self.uresnet_lonely([input[0][:,:4+self.input_features]])
        if self.enable_ppn:
            ppn_input = {}
            ppn_input.update(result)
            ppn_input['ppn_feature_enc'] = ppn_input['ppn_feature_enc'][0]
            ppn_input['ppn_feature_dec'] = ppn_input['ppn_feature_dec'][0]
            if 'ghost' in ppn_input:
                ppn_input['ghost'] = ppn_input['ghost'][0]
            ppn_output = self.ppn(ppn_input)
            result.update(ppn_output)

        # The rest of the chain only needs 1 input feature
        if self.input_features > 1:
            input[0] = input[0][:, :-self.input_features+1]

        if self.enable_ghost:
            # Update input based on deghosting results
            deghost = result['ghost'][0].argmax(dim=1) == 0
            new_input = [input[0][deghost]]

            segmentation = result['segmentation'][0].clone()
            ppn_feature_dec = [x.features.clone() for x in result['ppn_feature_dec'][0]]
            if self.enable_ppn:
                points, mask_ppn2 = result['points'][0].clone(), result['mask_ppn2'][0].clone()

            deghost_result = {}
            deghost_result.update(result)
            deghost_result.pop('ghost')
            deghost_result['segmentation'][0] = result['segmentation'][0][deghost]
            deghost_result['ppn_feature_dec'][0] = [result['ppn_feature_dec'][0][-1].features[deghost]]
            if self.enable_ppn:
                deghost_result['points'][0] = result['points'][0][deghost]
                deghost_result['mask_ppn2'][0] = result['mask_ppn2'][0][deghost]
            # Run the rest of the full chain
            full_chain_result = self.full_chain((new_input, deghost_result))
            full_chain_result['ghost'] = result['ghost']
        else:
            full_chain_result = self.full_chain((input, result))

        result.update(full_chain_result)

        if self.enable_ghost:
            result['segmentation'][0] = segmentation
            result['ppn_feature_dec'][0] = ppn_feature_dec
            if self.enable_ppn:
                result['points'][0] = points
                result['mask_ppn2'][0] = mask_ppn2

        return result


class GhostChain2Loss(torch.nn.modules.loss._Loss):
    """
    Loss for UResNet + PPN chain
    """
    # INPUT_SCHEMA = [
    #     ["parse_sparse3d_scn", (int,), (3, 1)],
    #     ["parse_particle_points", (int,), (3, 1)]
    # ]

    def __init__(self, cfg):
        super(GhostChain2Loss, self).__init__()
        setup_chain_cfg(self, cfg)

        # Initialize loss components
        if self.enable_uresnet:
            self.uresnet_loss    = SegmentationLoss(cfg)
        if self.enable_ppn:
            self.ppn_loss        = PPNLoss(cfg)
        if self.enable_cnn_clust:
            self.spatial_embeddings_loss = ClusteringLoss(cfg)
        if self.enable_gnn_shower:
            self.particle_gnn_loss = GNNLoss(cfg, 'grappa_shower_loss')
        if self.enable_gnn_tracks:
<<<<<<< HEAD
            #self.track_gnn_loss = FullGNNLoss(cfg, 'track_gnn')
            self.track_gnn_loss = EdgeGNNLoss(cfg, 'track_gnn')
        if self.enable_gnn_int:
            self.inter_gnn_loss  = EdgeGNNLoss(cfg, 'interaction_gnn')
        if self.enable_kinematics:
            self.kinematics_loss = NodeKinematicsLoss(cfg, 'kinematics_gnn')
            self.flow_loss = EdgeGNNLoss(cfg, 'kinematics_gnn')
        if self.enable_cosmic:
            self.cosmic_loss = CosmicLoss(cfg)
=======
            self.track_gnn_loss = GNNLoss(cfg, 'grappa_track_loss')
        if self.enable_gnn_int:
            self.inter_gnn_loss  = GNNLoss(cfg, 'grappa_inter_loss')
>>>>>>> 5bbf9ae5

        # Initialize the loss weights
        self.loss_config = cfg['full_chain_loss']
        self.segmentation_weight = self.loss_config.get('segmentation_weight', 1.0)
        self.clustering_weight = self.loss_config.get('clustering_weight', 1.0)
        self.ppn_weight = self.loss_config.get('ppn_weight', 0.0)
        self.particle_gnn_weight = self.loss_config.get('particle_gnn_weight', 0.0)
        self.track_gnn_weight = self.loss_config.get('track_gnn_weight', 0.0)
        self.inter_gnn_weight = self.loss_config.get('inter_gnn_weight', 0.0)
        self.kinematics_weight = self.loss_config.get('kinematics_weight', 0.0)
        self.flow_weight = self.loss_config.get('flow_weight', 0.0)
        self.kinematics_p_weight = self.loss_config.get('kinematics_p_weight', 0.0)
        self.kinematics_type_weight = self.loss_config.get('kinematics_type_weight', 0.0)
        self.cosmic_weight = self.loss_config.get('cosmic_weight', 0.0)

    def forward(self, out, seg_label, ppn_label=None, cluster_label=None, kinematics_label=None, particle_graph=None):
        res = {}
        accuracy, loss = 0., 0.

        if self.enable_uresnet:
            res_seg = self.uresnet_loss(out, seg_label)
            res.update(res_seg)
            res['seg_accuracy'] = res_seg['accuracy']
            res['seg_loss'] = res_seg['loss']
            accuracy += res_seg['accuracy']
            loss += self.segmentation_weight*res_seg['loss']

        if self.enable_ppn:
            # Apply the PPN loss
            res_ppn = self.ppn_loss(out, seg_label, ppn_label)
            res.update(res_ppn)
            res['ppn_accuracy'] = res_ppn['ppn_acc']
            res['ppn_loss'] = res_ppn['ppn_loss']

            accuracy += res_ppn['ppn_acc']
            loss += self.ppn_weight*res_ppn['ppn_loss']

        if self.enable_ghost and (self.enable_cnn_clust or self.enable_gnn_tracks or self.enable_gnn_shower or self.enable_gnn_int):
            # Adapt to ghost points
            if cluster_label is not None:
                cluster_label = adapt_labels(out, seg_label, cluster_label)
            if kinematics_label is not None:
                kinematics_label = adapt_labels(out, seg_label, kinematics_label)

            deghost = out['ghost'][0].argmax(dim=1) == 0
            #print("cluster_label", torch.unique(cluster_label[0][:, 7]), torch.unique(cluster_label[0][:, 6]), torch.unique(cluster_label[0][:, 5]))
            #result = self.full_chain_loss(out, res_seg, res_ppn, seg_label[0][deghost][:, -1], cluster_label)
            segment_label = seg_label[0][deghost][:, -1]
        else:
            #result = self.full_chain_loss(out, res_seg, res_ppn, seg_label[0][:, -1], cluster_label)
            segment_label = seg_label[0][:, -1]

        if self.enable_cnn_clust:
            # Apply the CNN dense clustering loss to HE voxels only
            he_mask = segment_label < 4
            # sem_label = [torch.cat((cluster_label[0][he_mask,:4],cluster_label[0][he_mask,-1].view(-1,1)), dim=1)]
            #clust_label = [torch.cat((cluster_label[0][he_mask,:4],cluster_label[0][he_mask,5].view(-1,1),cluster_label[0][he_mask,4].view(-1,1)), dim=1)]
            clust_label = [cluster_label[0][he_mask].clone()]
            cnn_clust_output = {'embeddings':[out['embeddings'][0][he_mask]], 'seediness':[out['seediness'][0][he_mask]], 'margins':[out['margins'][0][he_mask]]}
            #cluster_label[0] = cluster_label[0][he_mask]
            # FIXME does this suppose that clust_label has same ordering as embeddings?
            res_cnn_clust = self.spatial_embeddings_loss(cnn_clust_output, clust_label)
            res.update(res_cnn_clust)
            res['cnn_clust_accuracy'] = res_cnn_clust['accuracy']
            res['cnn_clust_loss'] = res_cnn_clust['loss']

            accuracy += res_cnn_clust['accuracy']
            loss += self.clustering_weight*res_cnn_clust['loss']

        if self.enable_gnn_shower:
            # Apply the GNN particle clustering loss
            gnn_out = {
                'clusts':out['fragments'],
                'node_pred':out['frag_node_pred'],
                'edge_pred':out['frag_edge_pred'],
                'group_pred':out['frag_group_pred'],
                'edge_index':out['frag_edge_index'],
            }
            res_gnn_part = self.particle_gnn_loss(gnn_out, cluster_label)
            res['frag_edge_loss'] = res_gnn_part['edge_loss']
            res['frag_node_loss'] = res_gnn_part['node_loss']
            res['frag_edge_accuracy'] = res_gnn_part['edge_accuracy']
            res['frag_node_accuracy'] = res_gnn_part['node_accuracy']

            accuracy += res_gnn_part['accuracy']
            loss += self.particle_gnn_weight*res_gnn_part['loss']

        if self.enable_gnn_tracks:
            # Apply the GNN particle clustering loss
            gnn_out = {
                'clusts':out['track_fragments'],
                #'node_pred':out['track_node_pred'],
                'edge_pred':out['track_edge_pred'],
                #'group_pred':out['track_group_pred'],
                'edge_index':out['track_edge_index'],
            }
            res_gnn_track = self.track_gnn_loss(gnn_out, cluster_label, None)
            #res['track_edge_loss'] = res_gnn_track['edge_loss']
            #res['track_node_loss'] = res_gnn_track['node_loss']
            #res['track_edge_accuracy'] = res_gnn_track['edge_accuracy']
            #res['track_node_accuracy'] = res_gnn_track['node_accuracy']
            res['track_edge_loss'] = res_gnn_track['loss']
            res['track_edge_accuracy'] = res_gnn_track['accuracy']

            accuracy += res_gnn_track['accuracy']
            loss += self.track_gnn_weight*res_gnn_track['loss']

        if self.enable_gnn_int:
            # Apply the GNN interaction grouping loss
            gnn_out = {
                'clusts':out['particles'],
                'edge_pred':out['inter_edge_pred'],
                'edge_index':out['inter_edge_index']
            }
            res_gnn_inter = self.inter_gnn_loss(gnn_out, cluster_label, None)
            res['inter_edge_loss'] = res_gnn_inter['loss']
            res['inter_edge_accuracy'] = res_gnn_inter['accuracy']

            accuracy += res_gnn_inter['accuracy']
            loss += self.inter_gnn_weight*res_gnn_inter['loss']

        if self.enable_kinematics:
            # Loss on node predictions (type & momentum)
            gnn_out = {
                'clusts': out['particles'],
                'node_pred_p': out['node_pred_p'],
                'node_pred_type': out['node_pred_type']
            }
            res_kinematics = self.kinematics_loss(gnn_out, kinematics_label)
            res['kinematics_loss'] = self.kinematics_p_weight * res_kinematics['p_loss'] + self.kinematics_type_weight * res_kinematics['type_loss'] #res_kinematics['loss']
            res['kinematics_accuracy'] = res_kinematics['accuracy']
            res['kinematics_type_loss'] = res_kinematics['type_loss']
            res['kinematics_p_loss'] = res_kinematics['p_loss']
            res['kinematics_n_clusts'] = res_kinematics['n_clusts']

            accuracy += res_kinematics['accuracy']
            # Do not forget to take p_weight and type_weight into account (above)
            loss += self.kinematics_weight * res['kinematics_loss']

            # Loss on edge predictions (particle hierarchy)
            gnn_out = {
                'clusts': out['particles'],
                'edge_pred': out['flow_edge_pred'],
                'edge_index': out['inter_edge_index']
            }
            res_flow = self.flow_loss(gnn_out, kinematics_label, particle_graph)
            res['flow_loss'] = res_flow['loss']
            res['flow_accuracy'] = res_flow['accuracy']

            accuracy += res_flow['accuracy']
            loss += self.flow_weight * res_flow['loss']

        if self.enable_cosmic:
            res_cosmic = self.cosmic_loss(out, cluster_label)
            res['cosmic_loss'] = res_cosmic['loss']
            res['cosmic_accuracy'] = res_cosmic['accuracy']
            res['cosmic_accuracy_cosmic'] = res_cosmic['cosmic_acc']
            res['cosmic_accuracy_nu'] = res_cosmic['nu_acc']

            accuracy += res_cosmic['accuracy']
            loss += self.cosmic_weight * res_cosmic['loss']

        # Combine the results
        accuracy /= int(self.enable_uresnet) + int(self.enable_ppn) + int(self.enable_gnn_shower) \
                    + int(self.enable_gnn_int) + int(self.enable_gnn_tracks) + int(self.enable_cnn_clust) \
                    + 2*int(self.enable_kinematics) + int(self.enable_cosmic)

        res['loss'] = loss
        res['accuracy'] = accuracy

        if self.verbose:
            if self.enable_uresnet:
                print('Segmentation Accuracy: {:.4f}'.format(res_seg['accuracy']))
            if self.enable_ppn:
                print('PPN Accuracy: {:.4f}'.format(res_ppn['ppn_acc']))
            if self.enable_cnn_clust:
                print('Clustering Accuracy: {:.4f}'.format(res_cnn_clust['accuracy']))
            if self.enable_gnn_shower:
                print('Shower fragment clustering accuracy: {:.4f}'.format(res_gnn_part['edge_accuracy']))
                print('Shower primary prediction accuracy: {:.4f}'.format(res_gnn_part['node_accuracy']))
            if self.enable_gnn_tracks:
                print('Track fragment clustering accuracy: {:.4f}'.format(res_gnn_track['edge_accuracy']))
            if self.enable_gnn_int:
                print('Interaction grouping accuracy: {:.4f}'.format(res_gnn_inter['accuracy']))

        return res<|MERGE_RESOLUTION|>--- conflicted
+++ resolved
@@ -8,15 +8,10 @@
 
 from mlreco.models.layers.dbscan import distances
 
-<<<<<<< HEAD
+#from mlreco.models.chain.full_cnn import *
 from mlreco.utils.dense_cluster import fit_predict, gaussian_kernel_cuda
-from mlreco.models.gnn.modular_meta import MetaLayerModel as GNN
-from .gnn import node_encoder_construct, edge_encoder_construct, edge_model_construct
-=======
-from mlreco.models.chain.full_cnn import *
 from mlreco.models.gnn.message_passing.meta import MetaLayerModel as GNN
 from .gnn import node_encoder_construct, edge_encoder_construct
->>>>>>> 5bbf9ae5
 
 from mlreco.models.uresnet_lonely import UResNet, SegmentationLoss
 from mlreco.models.ppn import PPN, PPNLoss
@@ -24,15 +19,8 @@
 from mlreco.models.cluster_gnn_kinematics import MomentumNet
 
 from .cluster_cnn import spice_loss_construct
-<<<<<<< HEAD
-from mlreco.models.cluster_full_gnn import ChainLoss as FullGNNLoss
-from mlreco.models.cluster_gnn import EdgeChannelLoss as EdgeGNNLoss
-from mlreco.models.cluster_node_gnn import NodeKinematicsLoss
-from mlreco.models.gnn.losses.grouping import *
-=======
 from mlreco.models.grappa import GNNLoss
 from mlreco.models.gnn.losses.node_grouping import *
->>>>>>> 5bbf9ae5
 
 from mlreco.utils.gnn.evaluation import node_assignment_score, primary_assignment
 from mlreco.utils.gnn.network import complete_graph
@@ -667,21 +655,14 @@
         if self.enable_gnn_shower:
             self.particle_gnn_loss = GNNLoss(cfg, 'grappa_shower_loss')
         if self.enable_gnn_tracks:
-<<<<<<< HEAD
-            #self.track_gnn_loss = FullGNNLoss(cfg, 'track_gnn')
-            self.track_gnn_loss = EdgeGNNLoss(cfg, 'track_gnn')
-        if self.enable_gnn_int:
-            self.inter_gnn_loss  = EdgeGNNLoss(cfg, 'interaction_gnn')
-        if self.enable_kinematics:
-            self.kinematics_loss = NodeKinematicsLoss(cfg, 'kinematics_gnn')
-            self.flow_loss = EdgeGNNLoss(cfg, 'kinematics_gnn')
-        if self.enable_cosmic:
-            self.cosmic_loss = CosmicLoss(cfg)
-=======
             self.track_gnn_loss = GNNLoss(cfg, 'grappa_track_loss')
         if self.enable_gnn_int:
             self.inter_gnn_loss  = GNNLoss(cfg, 'grappa_inter_loss')
->>>>>>> 5bbf9ae5
+        if self.enable_kinematics: #FIXME
+            self.kinematics_loss = GNNLoss(cfg, 'kinematics_gnn') #NodeKinematicsLoss
+            self.flow_loss = GNNLoss(cfg, 'kinematics_gnn') # EdgeLoss
+        if self.enable_cosmic:
+            self.cosmic_loss = CosmicLoss(cfg)
 
         # Initialize the loss weights
         self.loss_config = cfg['full_chain_loss']
