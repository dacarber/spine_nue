import torch
import numpy as np
import MinkowskiEngine as ME

from mlreco.models.layers.cluster_cnn.losses.gs_embeddings import *
from mlreco.models.layers.cluster_cnn import gs_kernel_factory, spice_loss_factory

from mlreco.models.layers.cluster_cnn.graph_spice_embedder import GraphSPICEEmbedder

<<<<<<< HEAD
from mlreco import TensorBatch
from mlreco.utils.cluster.cluster_graph_constructor import ClusterGraphConstructor
=======
from pprint import pprint
from mlreco.utils.cluster.graph_manager import ClusterGraphConstructor
>>>>>>> 72d7e060
from mlreco.utils.unwrap import Unwrapper
from mlreco.utils.globals import *

class GraphSPICE(nn.Module):
    '''
    Neighbor-graph embedding based particle clustering.

    GraphSPICE has two components:

    1. Voxel Embedder: UNet-type CNN architecture used for feature
    extraction and feature embeddings.

    2. Edge Probability Kernel function: A kernel function (any callable
    that takes two node attribute vectors to give a edge proability score).

    Prediction is done in two steps:

    1. A neighbor graph (ex. KNN, Radius) is constructed to compute
    edge probabilities between neighboring edges.

    2. Edges with low probability scores are dropped.
    
    3. The voxels are clustered by counting connected components.

    Configuration
    -------------
    skip_classes: list, default [2, 3, 4]
        semantic labels for which to skip voxel clustering
        (ex. Michel, Delta, and Low Es rarely require neural network clustering)
    dimension: int, default 3
        Spatial dimension (2 or 3).
    min_points: int, default 0
        If a value > 0 is specified, this will enable the orphans assignment for
        any predicted cluster with voxel count < min_points.

        .. warning::

            ``min_points`` is set to 0 at training time.

    node_dim: int
    use_raw_features: bool
    constructor_cfg: dict
        Configuration for ClusterGraphConstructor instance. A typical configuration:

        .. code-block:: yaml

              constructor_cfg:
                mode: 'knn'
                seg_col: -1
                cluster_col: 5
                edge_mode: 'attributes'
                hyper_dimension: 22
                edge_cut_threshold: 0.1

        .. warning::

            ``edge_cut_threshold`` is set to 0. at training time.
            At inference time you want to set it to a value > 0.
            As a rule of thumb, 0.1 is a good place to start.
            Its exact value can be optimized.

    embedder_cfg: dict
        A typical configuration would look like:

        .. code-block:: yaml

              embedder_cfg:
                graph_spice_embedder:
                  segmentationLayer: False
                  feature_embedding_dim: 16
                  spatial_embedding_dim: 3
                  num_classes: 5
                  occupancy_mode: 'softplus'
                  covariance_mode: 'softplus'
                uresnet:
                  filters: 32
                  input_kernel: 5
                  depth: 5
                  reps: 2
                  spatial_size: 768
                  num_input: 4 # 1 feature + 3 normalized coords
                  allow_bias: False
                  activation:
                    name: lrelu
                    args:
                      negative_slope: 0.33
                  norm_layer:
                    name: batch_norm
                    args:
                      eps: 0.0001
                      momentum: 0.01

    kernel_cfg: dict
        A typical configuration:

        .. code-block:: yaml

              kernel_cfg:
                name: 'bilinear'
                num_features: 32

    .. warning::

        Train time and test time configurations are slightly different for GraphSpice.

    Output
    ------
    graph:
    graph_info:
    coordinates:
    hypergraph_features:

    See Also
    --------
    GraphSPICELoss
    '''

    MODULES = ['constructor_cfg', 'embedder_cfg', 'kernel_cfg', 'gspice_fragment_manager']

    def __init__(self, graph_spice, graph_spice_loss=None):
        """Initialize the S3C (Supervised Conn. Components Clustering) Model

        Parameters
        ----------
        graph_spice : dict
            GraphSPICE configuration dictionary
        name : str, optional
            _description_, by default 'graph_spice'
        """
        super(GraphSPICE, self).__init__()
        
        self.process_model_config(**graph_spice)
        # self.RETURNS.update(self.embedder.RETURNS)
        
        
    def process_model_config(self, 
                             skip_classes=[4], 
                             dimension=3, 
                             min_points=3, 
                             node_dim=22,
                             use_raw_features=False, 
                             constructor_cfg=None, 
                             embedder_cfg=None,
                             kernel_cfg=None,
                             invert=True,
                             use_true_labels=False,
                             make_fragments=False):
        
        if constructor_cfg is None:
            constructor_cfg = {}
        if embedder_cfg is None:
            embedder_cfg = {}
        if kernel_cfg is None:
            kernel_cfg = {}
        
        self.skip_classes     = skip_classes
        self.dimension        = dimension
        self.node_dim         = node_dim
        self.min_points       = min_points
        self.use_raw_features = use_raw_features
        self.use_true_labels  = use_true_labels
        self.make_fragments   = make_fragments
        self.invert           = invert
        
        self.embedder   = GraphSPICEEmbedder(embedder_cfg)
        self.gs_manager = ClusterGraphConstructor(constructor_cfg)
        self.kernel_fn  = gs_kernel_factory(kernel_cfg)


    def weight_initialization(self):
        for m in self.modules():
            if isinstance(m, ME.MinkowskiConvolution):
                ME.utils.kaiming_normal_(m.kernel, 
                                         mode="fan_out", 
                                         nonlinearity="relu")

            if isinstance(m, ME.MinkowskiBatchNorm):
                nn.init.constant_(m.bn.weight, 1)
                nn.init.constant_(m.bn.bias, 0)


    def filter_class(self, input_tensors):
        '''
        Filter classes according to segmentation label.
        '''
        point_cloud, label = input_tensors
        mask = ~np.isin(label.tensor[:, -1].detach().cpu().numpy(), 
                        self.skip_classes)
        # valid_points, labels = point_cloud[mask], label[mask]
        valid_points = TensorBatch(point_cloud.tensor[mask], batch_size=input_tensors[0].batch_size)
        labels = TensorBatch(label.tensor[mask], batch_size=input_tensors[1].batch_size)
        return valid_points, labels
    

    def construct_fragments(self, input):
        
        raise NotImplementedError('Fragment construction not implemented.')
        
        frags = {}
        
        device = input[0].device
        semantic_labels = input[1][:, SHAPE_COL]
        filtered_semantic = ~(semantic_labels[..., None] == \
                                torch.tensor(self.skip_classes, device=device)).any(-1)
        graphs = self.gs_manager.fit_predict()
        perm = torch.argsort(graphs.voxel_id)
        cluster_predictions = graphs.node_pred[perm]
        filtered_input = torch.cat([input[0][filtered_semantic][:, :4],
                                    semantic_labels[filtered_semantic].view(-1, 1),
                                    cluster_predictions.view(-1, 1)], dim=1)

        fragments = self._gspice_fragment_manager(filtered_input, input[0], filtered_semantic)
        frags['filtered_input'] = [filtered_input]
        frags['fragment_batch_ids'] = [np.array(fragments[1])]
        frags['fragment_clusts'] = [np.array(fragments[0])]
        frags['fragment_seg'] = [np.array(fragments[2]).astype(int)]
        
        return frags


    def forward(self, input_data, cluster_label=None):
        '''Run a batch of data through the forward function.
        
        Parameters
        ----------
        input_data : TensorBatch
            (N, 1 + D + N_f) tensor of voxel/value pairs
            - N is the the total number of voxels in the image
            - 1 is the batch ID
            - D is the number of dimensions in the input image
            - N_f is the number of features per voxel
            
        cluster_label : TensorBatch, optional
            (N, 1 + D + 1 + N_labels) tensor of voxel/cluster label pairs. 

        '''
        
        # Pass input through the model
        
        input_tensors = [input_data, cluster_label]
        
        self.gs_manager.training = self.training
        
        valid_points, labels = self.filter_class(input_tensors)
        
        res = self.embedder(valid_points)

        res['coordinates'] = TensorBatch(valid_points.tensor[:, :COORD_COLS[-1]+1], 
                                         batch_size=input_data.batch_size)
        
        if self.use_raw_features:
            res['hypergraph_features'] = res['features']

        # Build the graph
        # graph = self.gs_manager(res,
        #                         self.kernel_fn,
        #                         labels,
        #                         invert=self.invert)
        graph = self.gs_manager.initialize(res,
                                           labels,
                                           self.kernel_fn,
                                           invert=self.invert)
        
        # if self.make_fragments:
        #     frags = self.construct_fragments(valid_points)
        #     res.update(frags)
        
        graph_state = self.gs_manager.save_state()
        res.update(graph_state)

        return res


class GraphSPICELoss(nn.Module):
    """
    Loss function for GraphSpice.

    Configuration
    -------------
    name: str, default 'se_lovasz_inter'
        Loss function to use.
    invert: bool, default True
        You want to leave this to True for statistical weighting purpose.
    kernel_lossfn: str
    edge_loss_cfg: dict
        For example

        .. code-block:: yaml

          edge_loss_cfg:
            loss_type: 'LogDice'

    eval: bool, default False
        Whether we are in inference mode or not.

        .. warning::

            Currently you need to manually switch ``eval`` to ``True``
            when you want to run the inference, as there is no way (?)
            to know from within the loss function whether we are training
            or not.

    Output
    ------
    To be completed.

    See Also
    --------
    GraphSPICE
    """

    def __init__(self, graph_spice, graph_spice_loss=None):
        super(GraphSPICELoss, self).__init__()

        self.process_model_config(**graph_spice)
        self.process_loss_config(**graph_spice_loss)
        
        
    def process_model_config(self, skip_classes, invert=True, 
                             constructor_cfg=None, **kwargs):
        
        if constructor_cfg is None:
            constructor_cfg = {}
            
        self.gs_manager = ClusterGraphConstructor(constructor_cfg)
        self.skip_classes = skip_classes
        self.invert = invert

        
    def process_loss_config(self, evaluate_true_accuracy=False,
                            name='se_lovasz_inter', **kwargs):

        self.evaluate_true_accuracy = evaluate_true_accuracy
        self.loss_fn = spice_loss_factory(name)(**kwargs)


    def filter_class(self, segment_label, cluster_label):
        '''
        Filter classes according to segmentation label.
        '''
        mask = ~np.isin(segment_label[0][:, -1].cpu().numpy(), 
                        self.skip_classes)
        slabel = [segment_label[0][mask]]
        clabel = [cluster_label[0][mask]]
        return slabel, clabel


    def forward(self, segment_label, cluster_label, **result):
        '''

        '''
        self.gs_manager.load_state(result)
        
        slabel_tensor = [segment_label.tensor]
        clabel_tensor = [cluster_label.tensor]

        slabel, clabel = self.filter_class(slabel_tensor, clabel_tensor)
        
        res = self.loss_fn(result, slabel, clabel)
        
        if self.evaluate_true_accuracy:
            self.gs_manager.fit_predict()
            acc_out = self.gs_manager.evaluate()
            for key, val in acc_out.items():
                res[key] = val
                
        if 'ari' in res:
            res['accuracy'] = res['ari']
        return res<|MERGE_RESOLUTION|>--- conflicted
+++ resolved
@@ -7,15 +7,11 @@
 
 from mlreco.models.layers.cluster_cnn.graph_spice_embedder import GraphSPICEEmbedder
 
-<<<<<<< HEAD
 from mlreco import TensorBatch
-from mlreco.utils.cluster.cluster_graph_constructor import ClusterGraphConstructor
-=======
-from pprint import pprint
 from mlreco.utils.cluster.graph_manager import ClusterGraphConstructor
->>>>>>> 72d7e060
 from mlreco.utils.unwrap import Unwrapper
 from mlreco.utils.globals import *
+
 
 class GraphSPICE(nn.Module):
     '''
@@ -203,8 +199,8 @@
         mask = ~np.isin(label.tensor[:, -1].detach().cpu().numpy(), 
                         self.skip_classes)
         # valid_points, labels = point_cloud[mask], label[mask]
-        valid_points = TensorBatch(point_cloud.tensor[mask], batch_size=input_tensors[0].batch_size)
-        labels = TensorBatch(label.tensor[mask], batch_size=input_tensors[1].batch_size)
+        valid_points = TensorBatch(point_cloud.tensor[mask], batch_size=input_tensors[0].batch_size, has_batch_col=True)
+        labels = TensorBatch(label.tensor[mask], batch_size=input_tensors[1].batch_size, has_batch_col=True)
         return valid_points, labels
     
 
@@ -262,7 +258,7 @@
         res = self.embedder(valid_points)
 
         res['coordinates'] = TensorBatch(valid_points.tensor[:, :COORD_COLS[-1]+1], 
-                                         batch_size=input_data.batch_size)
+                                         batch_size=input_data.batch_size, has_batch_col=True)
         
         if self.use_raw_features:
             res['hypergraph_features'] = res['features']
