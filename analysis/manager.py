import time, os, yaml

from mlreco.iotools.factories import loader_factory, \
        reader_factory, writer_factory
from mlreco.trainval import trainval
from mlreco.main_funcs import cycle, process_config
from mlreco.iotools.writers import CSVWriter
from mlreco.utils import pixel_to_cm
from mlreco.utils.globals import COORD_COLS

from analysis.classes.builders import ParticleBuilder, \
        InteractionBuilder, FragmentBuilder
from analysis.post_processing.manager import PostProcessorManager
from analysis.producers import scripts
from analysis.producers.common import ScriptProcessor
from analysis.classes.matching import generate_match_pairs

SUPPORTED_BUILDERS = ['ParticleBuilder', \
        'InteractionBuilder', 'FragmentBuilder']


class AnaToolsManager:
    '''
    Chain of responsibility mananger for running analysis related tasks
    on full chain output.

    AnaToolsManager handles the following procedures:

    1) Forwarding data through the ML Chain
       OR reading data from a reconstruction output file directly

    2) Build human-readable data representations for full chain output.

    3) Run (non-ML) reconstruction and post-processing algorithms

    4) Extract attributes from data structures for logging and analysis.

    5) Write output to HDF5 files.
    '''
    def __init__(self, config):
        '''
        Build the analysis tool manager

        Parameters
        ----------
        config : dict
            Analysis tools configuration dictionary
        '''
        self.initialize(**config)

    def initialize(self,
                   analysis,
                   reader = None,
                   writer = None,
                   post_processing = None,
                   scripts = None):
        '''
        Initialize the analysis tools manager

        Parameters
        ----------
        analysis : dict
            Main analysis tools configuration dictionary
        reader : dict, optional
            Reader configuration, if an prereconstructed file is to be ingested
        writer : dict, optional
            Writer configuration, if an output file is to be produced
        post_processing : dict, optional
            Post-processor configuration, if there are any to be run
        scripts : dict, optiona;
            Analysis script configuration (writes to CSV files)
        '''
        # Initialize the main analysis configuration parameters
        self.initialize_base(**analysis)

        # Initialize the data reader
        self.initialize_reader(reader)

        # Initialize the data writer
        self.data_writer = None
        if writer is not None:
            self.data_writer = writer_factory(writer)

        # Initialize the post-processors
        self.post_processor = None
        if post_processing is not None:
            self.post_processor = \
                    PostProcessorManager(post_processing, self.parent_path)

        # Initialize the analysis scripts
        self.scripts = scripts # TODO: make it a manager initialized once

    def initialize_base(self,
                        log_dir = './',
                        parent_path = None,
                        iteration = -1,
                        run_mode = 'all',
                        convert_to_cm = True,
                        load_only_principal_matches = True,
                        profile = True,
                        chain_config = None,
                        data_builders = None):
        '''
        Initialize the main analysis tool parameters

        Parameters
        ----------
        log_dir : str, default './'
            Path to the log directory where the logs will be written to
        parent_path : str, optional
            Path to the parent directory of the analysis configuration file
        iteration : int, default -1
            Number of times to iterate over the data (-1 means all entries)
        run_mode : str, default 'all'
            Whether to run on reco, truth or both quantities
        convert_to_cm : bool, default True
            If `True`, convert pixel coordinates to detector coordinates
        load_only_principal_matches : bool, default True
            If `True`, only picks a single match per particle/interaction
        profile : bool, default True
            If `True`, profiles the execution times of each component
        chain_config : str, optional
            Path to the full ML chain configuration
        data_builders : dict, optional
            Data builder function configuration
        '''
        # Store general parameters
        self.parent_path = parent_path
        self.max_iteration = iteration
        self.run_mode = run_mode
        self.convert_to_cm = convert_to_cm
        self.load_principal_matches = load_only_principal_matches
        self.profile = profile

        # Create the log directory if it does not exist and initialize log file
        if not os.path.isdir(log_dir):
            os.makedirs(log_dir)
        self.log_dir = log_dir
        self.logger = CSVWriter(os.path.join(log_dir, 'ana_profile.csv'))
        self.logger_dict = {}

        # Load the full chain configuration, if it is provided
        self.chain_config = None
        if chain_config is not None:
            self.chain_config = process_config(chain_cfg)

        # Initialize data product builders
        self.builders = {}
        if data_builders is not None:
            for builder_name in data_builders:
                if builder_name not in SUPPORTED_BUILDERS:
                    msg = f'{builder_name} is not a valid data product builder!'
                    raise ValueError(msg)
                builder = eval(builder_name)(convert_to_cm=convert_to_cm)
                self.builders[builder_name] = builder

    def initialize_reader(self,
                          reader = None):
        '''
        Initializer for setting up inference mode full chain forwarding
        or reading data directly from file.

        Parameters
        ----------
        reader : dict, optional
            Reader configuration dictionary
        '''
        # Make sure a reader and a full chain are not configured simultaneously
        assert (reader is not None) ^ (self.chain_config is not None), \
                'Should specify either a reader or the full chain, not both'

        # Initialize the data loading scheme
        if reader is not None:
            # If there is a reader configuration, load reconstructed data
            reader['to_larcv'] = True # Expected by post-processors
            self.data_reader   = reader_factory(reader)
            self.reader_state  = 'file'
            self._set_iteration(self.data_reader)
        else:
            # If no reader is provided, run the the ML chain on the fly
            loader = loader_factory(self.config, event_list=event_list)
            self._dataset = iter(cycle(loader))
            Trainer = trainval(self.chain_config)
            Trainer.initialize()
            self.data_reader = Trainer
            self.reader_state = 'trainval'
            self._set_iteration(loader.dataset)

    def run(self):
        '''
        Run over the required number of iterations on the dataset
        '''
        print(f'Will process {self.max_iteration} entries') # TODO: log
        for iteration in range(self.max_iteration):
            data, res = self.step(iteration)
            if self.profile:
                self.log(iteration)

    def step(self, iteration):
        '''
        Run single step of analysis tools workflow. This includes
        data forwarding, building data structures, running post-processing,
        and appending desired information to each row of output csv files.

        Parameters
        ----------
        iteration : int
            Iteration number for current step.
        '''
        # 1. Run forward
        print(f'\nProcessing entry {iteration}')
        glob_start = time.time()
        start = time.time()
        data, res = self.forward(iteration=iteration)
        end = time.time()
        dt = end - start
        print(f'Forward took {dt:.3f} seconds.')
        self.logger_dict['forward_time'] = dt

        # 1-a. Convert units

        # Dumb check for repeated coordinate conversion. TODO: Fix
        if 'input_rescaled' in res:
            example_coords = res['input_rescaled'][0][:, COORD_COLS]
        elif 'input_data' in data:
            example_coords = data['input_data'][0][:, COORD_COLS]
        else:
            msg = 'Must have some coordinate information `input_rescaled` '\
                'in res, or `input_data` in data) to reconstruct quantities!'
            raise KeyError(msg)

        rounding_error = (example_coords - example_coords.astype(int)).sum()

        if self.convert_to_cm and abs(rounding_error) > 1e-6:
            msg = 'It looks like the input data has coordinates already '\
                  'translated to cm from pixels, and you are trying to convert '\
                  'coordinates again. Will not convert again.'
            self.convert_to_cm = False
            print(msg)

        # 2. Build data representations'
        if self.builders is not None:
            start = time.time()
            if 'particles' in res:
                self.load_representations(data, res)
            else:
                self.build_representations(data, res)
            end = time.time()
            dt = end - start
            self.logger_dict['build_reps_time'] = dt
        print(f'Building representations took {dt:.3f} seconds.')

        if self.convert_to_cm:
            self.convert_pixels_to_cm(data, res)

        # 3. Run post-processing, if requested
        start = time.time()
        self.run_post_processing(data, res)
        end = time.time()
        dt = end - start
        self.logger_dict['post_processing_time'] = dt
        print(f'Post-processing took {dt:.3f} seconds.')

        # 4. Write updated results to file, if requested
        start = time.time()
        if self.data_writer is not None:
            self.data_writer.append(data, res)
        end = time.time()
        dt = end - start
        print(f'HDF5 writing took {dt:.3f} seconds.')

        # 5. Run scripts, if requested
        start = time.time()
        ana_output = self.run_ana_scripts(data, res, iteration)

        if len(ana_output) == 0:
            print('No output from analysis scripts.')
        self.write(ana_output)
        end = time.time()
        dt = end - start
        print(f'Scripts took {dt:.3f} seconds.')
        self.logger_dict['write_csv_time'] = dt

        glob_end = time.time()
        dt = glob_end - glob_start
        print(f'Took total of {dt:.3f} seconds for one iteration of inference.')
        return data, res

    def forward(self, iteration=None):
        '''
        Read one minibatch worth of image from dataset.

        Parameters
        ----------
        iteration : int, optional
            Iteration number, needed for reading entries from
            HDF5 files, by default None.

        Returns
        -------
        data: dict
            Data dictionary containing network inputs (and labels if available).
        res: dict
            Result dictionary containing full chain outputs
        '''
        if self.reader_state == 'file':
            assert iteration is not None
<<<<<<< HEAD
            data, res = self._data_reader.get(iteration, nested=True)
            file_index = self._data_reader.file_index[iteration]
            data['file_index'] = [file_index]
            data['file_name'] = [self._data_reader.file_paths[file_index]]
        elif self._reader_state == 'trainval':
            data, res = self._data_reader.forward(self._dataset)
=======
            data, res = self.data_reader.get(iteration, nested=True)
        elif self.reader_state == 'trainval':
            data, res = self.data_reader.forward(self._dataset)
>>>>>>> 62a63baf
        else:
            raise ValueError(f'Data reader {self._reader_state} '\
                    'is not supported!')

        return data, res

    def convert_pixels_to_cm(self, data, result):
        '''Convert pixel coordinates to real world coordinates (in cm)
        for all tensors that have spatial coordinate information, using
        information in meta (operation is in-place).

        Parameters
        ----------
        data : dict
            Data and label dictionary
        result : dict
            Result dictionary
        '''

        data_has_voxels = set([
            'input_data', 'segment_label',
            'particles_label', 'cluster_label', 'kinematics_label', 'sed'
        ])
        result_has_voxels = set([
            'input_rescaled',
            'cluster_label_adapted',
            'shower_fragment_start_points',
            'shower_fragment_end_points',
            'track_fragment_start_points',
            'track_fragment_end_points',
            'particle_start_points',
            'particle_end_points',
        ])

        data_products = set([
            'particles', 'truth_particles', 'interactions', 'truth_interactions'
        ])

        meta = data['meta'][0]
        assert len(meta) == 9

        print('Converting units from px to cm...')

        for key, val in data.items():
            if key in data_has_voxels:
                data[key] = [self._pixel_to_cm(arr, meta) for arr in val]
        for key, val in result.items():
            if key in result_has_voxels:
                result[key] = [self._pixel_to_cm(arr, meta) for arr in val]
            if key in data_products:
                for plist in val:
                    for p in plist:
                        p.convert_to_cm(meta)

    def _build_reco_reps(self, data, result):
        '''
        Build representations for reconstructed objects.

        Parameters
        ----------
        data : dict
            Data dictionary
        result : dict
            Result dictionary

        Returns
        -------
        length_check: List[int]
            List of integers representing the length of each data structure
            from DataBuilders, used for checking validity.
        '''
        length_check = []
        if 'ParticleBuilder' in self.builders:
            result['particles']         = self.builders['ParticleBuilder'].build(data, result, mode='reco')
            length_check.append(len(result['particles']))
        if 'InteractionBuilder' in self.builders:
            result['interactions']      = self.builders['InteractionBuilder'].build(data, result, mode='reco')
            length_check.append(len(result['interactions']))
        if 'FragmentBuilder' in self.builders:
            result['ParticleFragments']      = self.builders['FragmentBuilder'].build(data, result, mode='reco')
            length_check.append(len(result['ParticleFragments']))
        return length_check

    def _build_truth_reps(self, data, result):
        '''
        Build representations for true objects.

        Parameters
        ----------
        data : dict
            Data dictionary
        result : dict
            Result dictionary

        Returns
        -------
        length_check: List[int]
            List of integers representing the length of each data structure
            from DataBuilders, used for checking validity.
        '''
        length_check = []
        if 'ParticleBuilder' in self.builders:
            result['truth_particles']    = self.builders['ParticleBuilder'].build(data, result, mode='truth')
            length_check.append(len(result['truth_particles']))
        if 'InteractionBuilder' in self.builders:
            result['truth_interactions'] = self.builders['InteractionBuilder'].build(data, result, mode='truth')
            length_check.append(len(result['truth_interactions']))
        if 'FragmentBuilder' in self.builders:
            result['TruthParticleFragments'] = self.builders['FragmentBuilder'].build(data, result, mode='truth')
            length_check.append(len(result['TruthParticleFragments']))
        return length_check

    def build_representations(self, data, result, mode='all'):
        '''
        Build human readable data structures from full chain output.

        Parameters
        ----------
        data : dict
            Data dictionary
        result : dict
            Result dictionary
        mode : str, optional
            Whether to build only reconstructed or true objects.
            'reco', 'truth', and 'all' are available (by default 'all').
        '''
        num_batches = len(data['index'])
        lcheck_reco, lcheck_truth = [], []

        if self.run_mode is not None:
            mode = self.run_mode
        if mode == 'reco':
            lcheck_reco = self._build_reco_reps(data, result)
        elif mode == 'truth':
            lcheck_truth = self._build_truth_reps(data, result)
        elif mode == 'all':
            lcheck_reco = self._build_reco_reps(data, result)
            lcheck_truth = self._build_truth_reps(data, result)
        else:
            raise ValueError(f'DataBuilder mode {mode} is not supported!')
        for lreco in lcheck_reco:
            assert lreco == num_batches
        for ltruth in lcheck_truth:
            assert ltruth == num_batches

    def _load_reco_reps(self, data, result):
        '''
        Load representations for reconstructed objects.

        Parameters
        ----------
        data : dict
            Data dictionary
        result : dict
            Result dictionary

        Returns
        -------
        length_check: List[int]
            List of integers representing the length of each data structure
            from DataBuilders, used for checking validity.
        '''
        if 'ParticleBuilder' in self.builders:
            result['particles']         = self.builders['ParticleBuilder'].load(data, result, mode='reco')

        if 'InteractionBuilder' in self.builders:
            result['interactions']      = self.builders['InteractionBuilder'].load(data, result, mode='reco')

    def _load_truth_reps(self, data, result):
        '''
        Load representations for true objects.

        Parameters
        ----------
        data : dict
            Data dictionary
        result : dict
            Result dictionary

        Returns
        -------
        length_check: List[int]
            List of integers representing the length of each data structure
            from DataBuilders, used for checking validity.
        '''
        if 'ParticleBuilder' in self.builders:
            result['truth_particles']    = self.builders['ParticleBuilder'].load(data, result, mode='truth')
        if 'InteractionBuilder' in self.builders:
            result['truth_interactions'] = self.builders['InteractionBuilder'].load(data, result, mode='truth')

    def load_representations(self, data, result, mode='all'):
        if self.run_mode is not None:
            mode = self.run_mode
        if mode == 'reco':
            self._load_reco_reps(data, result)
        elif mode == 'truth':
            self._load_truth_reps(data, result)
        elif mode is None or mode == 'all':
            self._load_reco_reps(data, result)
            self._load_truth_reps(data, result)
            if 'ParticleBuilder' in self.builders:
                matches = generate_match_pairs(result['truth_particles'][0],
                        result['particles'][0], 'matched_particles', only_principal=self.load_principal_matches)
                result.update({k:[v] for k, v in matches.items()})
                result['particle_match_overlap_t2r'] = result.pop('matched_particles_t2r_values')
                result['particle_match_overlap_r2t'] = result.pop('matched_particles_r2t_values')
            if 'InteractionBuilder' in self.builders:
                matches = generate_match_pairs(result['truth_interactions'][0],
                        result['interactions'][0], 'matched_interactions', only_principal=self.load_principal_matches)
                result.update({k:[v] for k, v in matches.items()})
                result['interaction_match_overlap_t2r'] = result.pop('matched_interactions_t2r_values')
                result['interaction_match_overlap_r2t'] = result.pop('matched_interactions_r2t_values')
        else:
            raise ValueError(f'DataBuilder mode {mode} is not supported!')

    def run_post_processing(self, data, result, verbose=False):
        '''
        Run all registered post-processing scripts.

        Parameters
        ----------
        data : dict
            Data dictionary
        result : dict
            Result dictionary
        '''
        if self.post_processor is not None:
            self.post_processor.run(data, result)
            self.logger_dict.update(self.post_processor.profilers)

    def run_ana_scripts(self, data, result, iteration):
        '''Run all registered analysis scripts (under producers/scripts)

        Parameters
        ----------
        data : dict
            Data dictionary
        result : dict
            Result dictionary

        Returns
        -------
        out: dict
            Dictionary of column name : value mapping, which corresponds to
            each row in the output csv file.
        '''
        out = {}
        if self.scripts is not None and len(self.scripts):
            script_processor = ScriptProcessor(data, result)
            for processor_name, pcfg in self.scripts.items():
                priority = pcfg.pop('priority', -1)
                pcfg['iteration'] = iteration
                processor_name = processor_name.split('+')[0]
                processor = getattr(scripts,str(processor_name))
                script_processor.register_function(processor,
                                                   priority,
                                                   script_cfg=pcfg)
            fname_to_update_list = script_processor.process(iteration)
            out[processor_name] = fname_to_update_list # TODO: Questionable

        return out

    def write(self, ana_output):
        '''Method to gather logging information from each analysis script
        and save to csv files.

        Parameters
        ----------
        ana_output : dict
            Dictionary of column name : value mapping, which corresponds to
            each row in the output csv file.

        Raises
        ------
        RuntimeError
            If two filenames specified by the user point to the same path.
        '''

        if self.scripts is None:
            self.scripts = {}

        for script_name, fname_to_update_list in ana_output.items():

            append  = self.ana_config['scripts'][script_name]['logger'].get('append', False)
            filenames = list(fname_to_update_list.keys())
            if len(filenames) != len(set(filenames)):
                msg = f'Duplicate filenames: {str(filenames)} in {script_name} '\
                'detected. you need to change the output filename for '\
                f'script {script_name} to something else.'
                raise RuntimeError(msg)
            if len(self.scripts) == 0:
                for fname in filenames:
                    path = os.path.join(self.log_dir, fname+'.csv')
                    self.scripts[fname] = CSVWriter(path, append)
            for i, fname in enumerate(fname_to_update_list):
                for row_dict in ana_output[script_name][fname]:
                    self.scripts[fname].append(row_dict)

    def log(self, iteration):
        '''
        Generate analysis tools iteration log. This is a separate logging
        operation from the subroutines in analysis.producers.loggers.

        Parameters
        ----------
        iteration : int
            Current iteration number
        '''
        row_dict = {'iteration': iteration}
        row_dict.update(self.logger_dict)
        self.logger.append(row_dict)


    def _set_iteration(self, dataset):
        '''
        Sets maximum number of iteration given dataset
        and max_iteration input.

        Parameters
        ----------
        dataset : torch.utils.data.Dataset
            Torch dataset containing images.
        '''
        if self.max_iteration == -1:
            self.max_iteration = len(dataset)
        assert self.max_iteration <= len(dataset)

    @staticmethod
    def _pixel_to_cm(arr, meta):
        '''
        Converts tensor pixel coordinates to detector coordinates

        Parameters
        ----------
        arr : np.ndarray
            Tensor of which to convert the coordinate columns
        meta : np.ndarray
            Metadata information to operate the translation
        '''
        arr[:, COORD_COLS] = pixel_to_cm(arr[:, COORD_COLS], meta)
        return arr<|MERGE_RESOLUTION|>--- conflicted
+++ resolved
@@ -305,18 +305,12 @@
         '''
         if self.reader_state == 'file':
             assert iteration is not None
-<<<<<<< HEAD
             data, res = self._data_reader.get(iteration, nested=True)
             file_index = self._data_reader.file_index[iteration]
             data['file_index'] = [file_index]
             data['file_name'] = [self._data_reader.file_paths[file_index]]
         elif self._reader_state == 'trainval':
             data, res = self._data_reader.forward(self._dataset)
-=======
-            data, res = self.data_reader.get(iteration, nested=True)
-        elif self.reader_state == 'trainval':
-            data, res = self.data_reader.forward(self._dataset)
->>>>>>> 62a63baf
         else:
             raise ValueError(f'Data reader {self._reader_state} '\
                     'is not supported!')
